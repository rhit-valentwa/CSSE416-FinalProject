--- conflicted
+++ resolved
@@ -35,13 +35,8 @@
 LOG_REWARD_DIR = "logs/rew"
 CHECKPOINT_DIR = "checkpoints"
 ACTION_SIZE = 8
-<<<<<<< HEAD
-UPDATE_EPOCHS = 4
-ROLLOUT_LENGTH = 4096  # Total steps to collect before each update
-=======
 UPDATE_EPOCHS = 16
 ROLLOUT_LENGTH = 4096
->>>>>>> aca76c05
 MINIBATCH_SIZE = 256  # For minibatch updates
 
 if LOG_DEVICE_INFO:
@@ -321,18 +316,11 @@
 agent = PPOAgent(ACTION_SIZE, DEVICE, state_shape)
 
 import os
-<<<<<<< HEAD
-os.makedirs(LOG_REWARD_DIR, exist_ok=True)
-log_path_2 = os.path.join(LOG_REWARD_DIR, "episodic_info.txt")
-log_path_3 = os.path.join(LOG_REWARD_DIR, "policy_info.txt")
-agent.load('checkpoints/ppo_episode_6000.pth')  # Uncomment to load checkpoint
-=======
 log_path_episodic = os.path.join(LOG_REWARD_DIR, "episodic_info.txt")
 log_path_policy = os.path.join(LOG_REWARD_DIR, "policy_info.txt")
 log_path_avg_reward = os.path.join(LOG_REWARD_DIR, "avg_reward.txt")
 
 # agent.load('checkpoints/ppo_episode_1000.pth')  # Uncomment to load checkpoint
->>>>>>> aca76c05
 
 reward_history = deque(maxlen=REWARD_HISTORY_SIZE)
 global_step = 0
@@ -387,12 +375,6 @@
     
     reward_history.append(episode_reward)
     
-<<<<<<< HEAD
-    with open(log_path_2, "a") as f:
-        f.write(f"Episode {episode}; Reward: {episode_reward}; Steps: {episode_steps}; Ended: {info['death_by']}\n")
-
-    if len(reward_history) == REWARD_HISTORY_SIZE:
-=======
     # Log episode summary
     if LOG_EPISODE_SUMMARY:
         msg = (f"\nEpisode {episode}: Reward={episode_reward:.2f}, Steps={episode_steps}, "
@@ -402,7 +384,6 @@
     
     # Log rolling average reward
     if LOG_AVERAGE_REWARD and len(reward_history) == REWARD_HISTORY_SIZE:
->>>>>>> aca76c05
         avg_reward = sum(reward_history)/REWARD_HISTORY_SIZE
         msg = f"Episode {episode}; Average Reward: {avg_reward:.2f}"
         log_console(msg)
